--- conflicted
+++ resolved
@@ -341,14 +341,10 @@
 
         response = json.dumps(db_info.model_dump(), indent=2)
         return [
-<<<<<<< HEAD
-            TextContent(type="text", text=json.dumps(db_info.model_dump(mode='json'), indent=2))
-=======
             TextContent(
                 type="text",
                 text=truncate_json_response(response, MAX_RESPONSE_DATABASE_INFO),
             )
->>>>>>> 519cafe8
         ]
 
     async def handle_list_schemas(self, arguments: dict[str, Any]) -> list[TextContent]:
@@ -397,14 +393,10 @@
 
         response = json.dumps(table_info.model_dump(), indent=2)
         return [
-<<<<<<< HEAD
-            TextContent(type="text", text=json.dumps(table_info.model_dump(mode='json'), indent=2))
-=======
             TextContent(
                 type="text",
                 text=truncate_json_response(response, MAX_RESPONSE_DESCRIBE_TABLE),
             )
->>>>>>> 519cafe8
         ]
 
     async def handle_execute_query(
@@ -420,14 +412,10 @@
 
         response = json.dumps(result.model_dump(), indent=2)
         return [
-<<<<<<< HEAD
-            TextContent(type="text", text=json.dumps(result.model_dump(mode='json'), indent=2))
-=======
             TextContent(
                 type="text",
                 text=truncate_json_response(response, MAX_RESPONSE_EXECUTE_QUERY),
             )
->>>>>>> 519cafe8
         ]
 
     async def handle_sample_data(self, arguments: dict[str, Any]) -> list[TextContent]:
@@ -442,14 +430,10 @@
 
         response = json.dumps(result.model_dump(), indent=2)
         return [
-<<<<<<< HEAD
-            TextContent(type="text", text=json.dumps(result.model_dump(mode='json'), indent=2))
-=======
             TextContent(
                 type="text",
                 text=truncate_json_response(response, MAX_RESPONSE_SAMPLE_DATA),
             )
->>>>>>> 519cafe8
         ]
 
     async def handle_get_relationships(
@@ -484,9 +468,6 @@
 
         stats = await self.analyzer.analyze_column(table, column, schema)
 
-<<<<<<< HEAD
-        return [TextContent(type="text", text=json.dumps(stats.model_dump(mode='json'), indent=2))]
-=======
         response = json.dumps(stats.model_dump(), indent=2)
         return [
             TextContent(
@@ -494,7 +475,6 @@
                 text=truncate_json_response(response, MAX_RESPONSE_ANALYZE_COLUMN),
             )
         ]
->>>>>>> 519cafe8
 
     async def handle_explain_query(
         self, arguments: dict[str, Any]
@@ -507,9 +487,6 @@
 
         plan = await self.executor.explain_query(query, analyze)
 
-<<<<<<< HEAD
-        return [TextContent(type="text", text=json.dumps(plan.model_dump(mode='json'), indent=2))]
-=======
         response = json.dumps(plan.model_dump(), indent=2)
         return [
             TextContent(
@@ -517,7 +494,6 @@
                 text=truncate_json_response(response, MAX_RESPONSE_EXPLAIN_QUERY),
             )
         ]
->>>>>>> 519cafe8
 
     async def handle_profile_database(
         self, arguments: dict[str, Any]
@@ -536,13 +512,9 @@
             return [
                 TextContent(
                     type="text",
-<<<<<<< HEAD
-                    text=json.dumps(profile.model_dump(mode='json'), indent=2),
-=======
                     text=truncate_json_response(
                         response, MAX_RESPONSE_PROFILE_DATABASE
                     ),
->>>>>>> 519cafe8
                 )
             ]
 
